--- conflicted
+++ resolved
@@ -15,25 +15,16 @@
 # Simulation parameters
 num_particles = 20000  # Total number of particles (ions + electrons)
 num_cells = 200  # Number of spatial grid cells
-<<<<<<< HEAD
-dx = 1.0  # Spatial step size
-dt = 0.1  # Time step
-=======
->>>>>>> 12b6248a
 num_steps = 1000  # Number of time steps
 qm_e = -1.0  # Charge-to-mass ratio for electrons
 qm_i = 1.0  # Charge-to-mass ratio for ions
 v_te = 1.0  # Thermal velocity for electrons
 v_ti = 0.1  # Thermal velocity for ions
-<<<<<<< HEAD
-x_max = num_cells * dx  # Maximum position value
-=======
 dx = 1.0  # Spatial step size
 x_max = num_cells * dx  # Maximum position value
-damping_width = x_max//10   # Size of region where dampening will occur
-random.seed (42)            #set the random seed 
-np.random.seed (42)         # Replace 42 with any integer
->>>>>>> 12b6248a
+damping_width = x_max // 10  # Size of region where dampening will occur
+random.seed(42)  # set the random seed
+np.random.seed(42)  # Replace 42 with any integer
 
 # Shock generation parameters
 bulk_velocity_e = 2.0  # Bulk velocity for electrons (towards left)
@@ -52,10 +43,9 @@
 total_energy_history = []
 
 
-<<<<<<< HEAD
 def solve_poisson_sor(
     rho_tilde, dx, max_iter=1000, tol=1e-6, omega=1.5
-):  # max_iter is numer of iterations, tol is error tollerance, omega is relaxation factor
+):  # max_iter is number of iterations, tol is error tollerance, omega is relaxation factor
     """
     Update for the SOR process for the electric field
     """
@@ -72,6 +62,8 @@
             max_error = max(max_error, abs(phi[i] - old_phi))
 
         # Apply boundary conditions
+        # TODO: this is what's said in the assignment, but shouldn't this be phi(x = 0) = 0 => potentials are relative, take phi(x = 0) as reference?
+        #   Also check with interpolation formula that Robbe implemented => which is correct?
         phi[0] = phi[1]  # Reflecting boundary at x=0
         phi[-1] = phi[0]  # Periodic boundary at x=x_max
 
@@ -83,8 +75,9 @@
     #     print("increase number of iterations to converge")
 
     return phi
-=======
-# Function thqt determines the optimql timestep based on the CFL condition and the plasma frequency condition
+
+
+# Function that determines the optimal timestep based on the CFL condition and the plasma frequency condition
 def calculate_max_timestep(dx, v_te, qm_e):
     # CFL condition (particle shouldn't cross more than one cell per timestep)
     dt_cfl = dx / (5.0 * v_te)  # Factor 5 for safety
@@ -99,6 +92,7 @@
 
 # Function to properly initialize velocities for the leapfrog scheme at t-dt/2.
 def initialize_velocities_half_step(x_e, v_e, x_i, v_i, qm_e, qm_i, dt, dx, num_cells):
+    # TODO: use new rho, phi and E calculations (i.e. place these in functions and call them here)
     # Calculate initial electric field
     rho = np.zeros(num_cells)
 
@@ -133,7 +127,6 @@
 
 dt = calculate_max_timestep(dx, v_te, qm_e)  # Time step
 print(f"Using timestep: {dt}")
->>>>>>> 12b6248a
 
 
 # Initialize particle positions and velocities with a bulk flow
@@ -157,16 +150,13 @@
     return x_e, v_e, x_i, v_i
 
 
-<<<<<<< HEAD
-=======
-def apply_damping(x , v , x_boundary , width ) :
-    damping_region = ( x >= x_boundary ) & ( x <= x_boundary + width )
-    damping_factor = np . linspace (1 , 0 , np .sum ( damping_region ) )
-    v [ damping_region ] *= damping_factor
+def apply_damping(x, v, x_boundary, width):
+    damping_region = (x >= x_boundary) & (x <= x_boundary + width)
+    damping_factor = np.linspace(1, 0, np.sum(damping_region))
+    v[damping_region] *= damping_factor
     return v
 
 
->>>>>>> 12b6248a
 # Main simulation function
 def run_simulation(bound_cond=0):
     # Initialize particles
@@ -187,50 +177,46 @@
         x_e += v_e * dt
         x_i += v_i * dt
 
-<<<<<<< HEAD
-        # Neutralize the plasma
-        rho_mean = np.mean(rho)
-        rho_tilde = rho - rho_mean
-
-        # Solve for the electric potential using SOR
-        phi = solve_poisson_sor(rho_tilde, dx)
-=======
         # Apply boundary conditions
         # check the type of boundary condition to be used
         if bound_cond == 0:
             # remove electrons beyond x = 0
-            mask_e = (x_e > 0) #indexes of particles inside system
+            mask_e = x_e > 0  # indexes of particles inside system
             v_e = v_e[mask_e]
             x_e = x_e[mask_e]
 
             # remove ions beyond x = 0
-            mask_i = (x_i > 0)
+            mask_i = x_i > 0
             v_i = v_i[mask_i]
             x_i = x_i[mask_i]
 
-            #check how many electrons were removed 
+            # check how many electrons were removed
             num_e = len(x_e)
             removed_e = num_particles // 2 - num_e
             if removed_e != 0:
                 # if electrons were removed create new electrons by sampling from existing list
                 rand_ints_e = random.choices(range(num_e), k=removed_e)
-                new_x_e = np.array([x_e[i] + np.random.uniform(-5, 5)*dx for i in rand_ints_e])
+                new_x_e = np.array(
+                    [x_e[i] + np.random.uniform(-5, 5) * dx for i in rand_ints_e]
+                )
                 new_v_e = np.array([v_e[i] for i in rand_ints_e])
 
-                #add these electrons to the old ones
+                # add these electrons to the old ones
                 x_e = np.concatenate((x_e, new_x_e))
                 v_e = np.concatenate((v_e, new_v_e))
 
-            #check how many ions were removed 
+            # check how many ions were removed
             num_i = len(x_i)
             removed_i = num_particles // 2 - num_i
             if removed_i != 0:
                 # if ions were removed create new ions by sampling from existing list
                 rand_ints_i = random.choices(range(num_i), k=removed_i)
-                new_x_i = np.array([x_i[i] + np.random.uniform(-5, 5)*dx for i in rand_ints_i])
+                new_x_i = np.array(
+                    [x_i[i] + np.random.uniform(-5, 5) * dx for i in rand_ints_i]
+                )
                 new_v_i = np.array([v_i[i] for i in rand_ints_i])
 
-                #add these ions to the old ones
+                # add these ions to the old ones
                 x_i = np.concatenate((x_i, new_x_i))
                 v_i = np.concatenate((v_i, new_v_i))
 
@@ -239,14 +225,16 @@
             x_i = x_i % x_max
 
         if bound_cond == 1:
-            v_e = apply_damping ( x_e , v_e , x_boundary=0 , width = damping_width )
+            v_e = apply_damping(x_e, v_e, x_boundary=0, width=damping_width)
+            # TODO: damping allows negative x values? if so, modulo operation (%) adds x_max to this => undesired
 
             # Apply periodic boundary conditions at x_max (right boundary)
             x_e = x_e % x_max
             x_i = x_i % x_max
 
         if bound_cond == 2:
-            mask_e = (x_e < 0) #indexes of electrons outside system
+            # TODO: purposefully ignored x_i < 0? in any case (x_e % x_max) does this operation for you anyway
+            mask_e = x_e < 0  # indexes of electrons outside system
             x_e[mask_e] = x_e[mask_e] + x_max
 
             # Apply periodic boundary conditions at x_max (right boundary)
@@ -266,13 +254,12 @@
         np.add.at(rho, (idx_i + 1) % num_cells, qm_i * s_i)
 
         # Solve Poisson's equation
-        phi = np.zeros(num_cells)
         rho_mean = np.mean(rho)
         rho_tilde = rho - rho_mean
 
-        phi[1:] = np.cumsum(rho_tilde[:-1]) * dx**2
-        phi[0] = 3 * phi[1] - 3 * phi[2] + phi[3] 
->>>>>>> 12b6248a
+        # Solve for the electric potential using SOR
+        phi = solve_poisson_sor(rho_tilde, dx)
+        # phi[0] = 3 * phi[1] - 3 * phi[2] + phi[3]
 
         # Electric field calculation
         E[:-1] = -(phi[1:] - phi[:-1]) / dx
@@ -292,11 +279,7 @@
         np.add.at(density_e, idx_e, 1)
         np.add.at(density_i, idx_i, 1)
 
-<<<<<<< HEAD
-        # Compute energies
-=======
         # Compute energies (use v^(n+1/2) for kinetic energy)
->>>>>>> 12b6248a
         kinetic_energy_e = 0.5 * np.sum(v_e**2)
         kinetic_energy_i = 0.5 * np.sum(v_i**2)
         total_kinetic_energy = kinetic_energy_e + kinetic_energy_i
@@ -325,9 +308,8 @@
 
 
 # Run the simulation
-#bound_cond: 0 = 'Open', 1 = 'Absorbing', 2 = 'Periodic'
+# bound_cond: 0 = 'Open', 1 = 'Absorbing', 2 = 'Periodic'
 x_e, v_e, x_i, v_i, E_history = run_simulation(bound_cond=2)
-
 
 
 # Plotting functions
