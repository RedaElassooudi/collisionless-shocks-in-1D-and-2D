--- conflicted
+++ resolved
@@ -41,20 +41,11 @@
 def boris_pusher_1D3V(grid: Grid1D3V, particles: Particles, dt):
     # extra source: https://www.particleincell.com/2011/vxb-rotation/
     # Get field at particle positions
-<<<<<<< HEAD
-    E = (
-        grid.E[particles.idx.flatten()] * (1 - particles.cic_weights)
-        + grid.E[(particles.idx.flatten() + 1) % grid.n_cells] * particles.cic_weights
-    )
+    E = grid.E[particles.idx.flatten()] * (1 - particles.cic_weights) + grid.E[(particles.idx.flatten() + 1) % grid.n_cells] * particles.cic_weights
     B = (
         grid.B[particles.idx_staggered.flatten()] * (1 - particles.cic_weights_staggered)
         + grid.B[(particles.idx_staggered.flatten() + 1) % grid.n_cells] * particles.cic_weights_staggered
     )
-
-=======
-    E = grid.E[particles.idx.flatten()] * (1 - particles.cic_weights) + grid.E[(particles.idx.flatten() + 1) % grid.n_cells] * particles.cic_weights
-    B = grid.B[particles.idx.flatten()] * (1 - particles.cic_weights) + grid.B[(particles.idx.flatten() + 1) % grid.n_cells] * particles.cic_weights
->>>>>>> f9f1a28b
     # Calculate v⁻ = v_n + 𝜖
     particles.v += particles.qm * E * dt / 2
 
@@ -66,14 +57,8 @@
     # Calculate v⁻ + (v⁻ + (v⁻ × β)) × s
     # v_p = v⁻ + (v⁻ × β)
     v_p = particles.v + np.cross(particles.v, beta)
-    v_p = particles.v + np.concatenate((particles.v[:,1:2] * beta[:,2:] - particles.v[:,2:] * beta[:,1:2],
-                                        particles.v[:,2:] * beta[:,:1] - particles.v[:,:1] * beta[:,2:] ,
-                                        particles.v[:,:1] * beta[:,1:2] - particles.v[:,1:2] * beta[:,:1]), axis=1)
-    #v⁻ + (v_p) × s
+    # v⁻ + (v_p) × s
     particles.v += np.cross(v_p, s)
-    particles.v += np.concatenate((v_p[:,1:2] * s[:,2:] - v_p[:,2:] * s[:,1:2],
-                                        v_p[:,2:] * s[:,:1] - v_p[:,:1] * s[:,2:] ,
-                                        v_p[:,:1] * s[:,1:2] - particles.v[:,1:2] * s[:,:1]), axis=1)
 
     # v_n+1 = previous + 𝜖
     particles.v += particles.qm * E * dt / 2
@@ -90,24 +75,24 @@
     # Create arrays to get adjacent cell coordinates
     x_adj = np.zeros((particles.N, 2), dtype=int)
     y_adj = np.zeros((particles.N, 2), dtype=int)
-    x_adj[:,0] = 1
-    y_adj[:,1] = 1
+    x_adj[:, 0] = 1
+    y_adj[:, 1] = 1
     # Determine arrays for adjacent cell coordinates
-    upper_x = (particles.idx + x_adj ) % grid.n_cells
+    upper_x = (particles.idx + x_adj) % grid.n_cells
     upper_y = (particles.idx + y_adj) % grid.n_cells
     upper_xy = (particles.idx + x_adj + y_adj) % grid.n_cells
     # Get field at particle positions
     E = (
-        grid.E[particles.idx[:,0], particles.idx[:,1]] * ((1 - particles.cic_weights[:,0]) * (1 - particles.cic_weights[:,1]))[:, np.newaxis]
-        + grid.E[upper_x[:,0], upper_x[:,1]] * (particles.cic_weights[:,0] * (1 - particles.cic_weights[:,1]))[:, np.newaxis]
-        + grid.E[upper_y[:,0], upper_y[:,1]] * (particles.cic_weights[:,1] * (1 - particles.cic_weights[:,0]))[:, np.newaxis]
-        + grid.E[upper_xy[:,0], upper_xy[:,1]] * (particles.cic_weights[:,1] * particles.cic_weights[:,0])[:, np.newaxis]
+        grid.E[particles.idx[:, 0], particles.idx[:, 1]] * ((1 - particles.cic_weights[:, 0]) * (1 - particles.cic_weights[:, 1]))[:, np.newaxis]
+        + grid.E[upper_x[:, 0], upper_x[:, 1]] * (particles.cic_weights[:, 0] * (1 - particles.cic_weights[:, 1]))[:, np.newaxis]
+        + grid.E[upper_y[:, 0], upper_y[:, 1]] * (particles.cic_weights[:, 1] * (1 - particles.cic_weights[:, 0]))[:, np.newaxis]
+        + grid.E[upper_xy[:, 0], upper_xy[:, 1]] * (particles.cic_weights[:, 1] * particles.cic_weights[:, 0])[:, np.newaxis]
     )
     B = (
-        grid.B[particles.idx[:,0], particles.idx[:,1]] * ((1 - particles.cic_weights[:,0]) * (1 - particles.cic_weights[:,1]))[:, np.newaxis]
-        + grid.B[upper_x[:,0], upper_x[:,1]] * (particles.cic_weights[:,0] * (1 - particles.cic_weights[:,1]))[:, np.newaxis]
-        + grid.B[upper_y[:,0], upper_y[:,1]] * (particles.cic_weights[:,1] * (1 - particles.cic_weights[:,0]))[:, np.newaxis]
-        + grid.B[upper_xy[:,0], upper_xy[:,1]] * (particles.cic_weights[:,1] * particles.cic_weights[:,0])[:, np.newaxis]
+        grid.B[particles.idx[:, 0], particles.idx[:, 1]] * ((1 - particles.cic_weights[:, 0]) * (1 - particles.cic_weights[:, 1]))[:, np.newaxis]
+        + grid.B[upper_x[:, 0], upper_x[:, 1]] * (particles.cic_weights[:, 0] * (1 - particles.cic_weights[:, 1]))[:, np.newaxis]
+        + grid.B[upper_y[:, 0], upper_y[:, 1]] * (particles.cic_weights[:, 1] * (1 - particles.cic_weights[:, 0]))[:, np.newaxis]
+        + grid.B[upper_xy[:, 0], upper_xy[:, 1]] * (particles.cic_weights[:, 1] * particles.cic_weights[:, 0])[:, np.newaxis]
     )
     # Calculate v⁻ = v_n + 𝜖
     particles.v += particles.qm * E * dt / 2
@@ -117,9 +102,9 @@
     s = (2 * beta) / (1 + beta_sq)
     # Calculate v⁻ + (v⁻ + (v⁻ × β)) × s
     # v_p = v⁻ + (v⁻ × β)
-    v_p = particles.v + np.concatenate((particles.v[:,1:] * beta, -particles.v[:,:1] * beta), axis=1)
+    v_p = particles.v + np.concatenate((particles.v[:, 1:] * beta, -particles.v[:, :1] * beta), axis=1)
     # v = v⁻ + v_p × s
-    particles.v += np.concatenate((v_p[:,1:] * s, -v_p[:,:1] * s), axis=1)
+    particles.v += np.concatenate((v_p[:, 1:] * s, -v_p[:, :1] * s), axis=1)
 
     # v_n+1 = previous + 𝜖
     particles.v += particles.qm * E * dt / 2