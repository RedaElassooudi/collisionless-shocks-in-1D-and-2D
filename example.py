import numpy as np


from initial_distributions import initialize_particles, two_stream
from parameters import Parameters, BoundaryCondition
from results import Results
import solver_1D3V
import visualizations as vis


def main():
    np.random.seed(42)

    num_particles = 20000  # Total number of particles (ions + electrons)
    num_cells = 100  # Number of spatial grid cells
    x_max = 1.0  # Maximum position value
    dx = x_max / num_cells  # Spatial step size
    dimx = 1
    dimv = 3

    t_max = 1.0e1
    max_iter = 20000
    damping_width = x_max // 10  # Size of region where dampening will occur

    # Shock generation parameters
    bulk_velocity_e = 5e-7  # Bulk velocity for electrons (towards left)
    bulk_velocity_i = 5e-7  # Bulk velocity for ions (towards left)
<<<<<<< HEAD
    """
    el, io = initialize_particles(num_particles, x_max, bulk_velocity_e, bulk_velocity_i, dimx, dimv)
    """
    # Fabio code: instability occurs at w_pe * t = 25
    V0 = 0.9  # Stream velocity
    VT = 0.00000001  # Thermal speed
    el, io = two_stream(num_particles, x_max, VT, V0)

    params = Parameters(x_max, dx, t_max, max_iter, BoundaryCondition.Periodic, dimX=dimx, dimV=dimv)
=======

    # el, io = initialize_particles(num_particles, x_max, bulk_velocity_e, bulk_velocity_i, 3)

    # Fabio code: instability occurs at w_pe * t = 25
    V0 = 0.9  # Stream velocity
    VT = 0.00000001  # Thermal speed
    pert_amp = 0.0001  # Perturbation amplitude
    mode = 3  # wave mode to activate
    el, io = two_stream(num_particles, x_max, VT, V0, num_cells, pert_amp, mode)
    params = Parameters(x_max, dx, t_max, max_iter, BoundaryCondition.Periodic, damping_width)
>>>>>>> f9f1a28b
    res = solver_1D3V.simulate(el, io, params)

    # Define time steps to plot (start, middle, end)
    time_steps = [0, len(res.t) // 2, len(res.t) - 1]

    # Plot results
    # Plot Ex and By
    vis.field_ND(time_steps, res.x, res.E, 0, "Electric Field (Ex)", res.t)
    vis.field_ND(time_steps, res.x, res.B, 1, "Magnetic Field (By)", res.t)
    vis.density_profiles_1D(time_steps, res.x, res.n_e, res.n_i, res.t)
    vis.energy_evolution(res.t, res.KE, res.PE, res.TE)
    # Problem: where does v_i go?? Maybe spread too thin so very narrow bins?
    vis.velocity_profiles_ND(time_steps, res.v_e, res.v_i, res.t, 0)
    vis.phase_space_ND(time_steps, res.x_e, res.v_e, res.x_i, res.v_i, res.t)
    # vis.animate_phase_space(res.x_e, res.v_e, x_max)


def read_and_vis():
    # You can put this code in a different file and it will still work
    # In fact, you are meant to put it in a different file.
    # You should run the code once, and then perform multiple inspections / visualizations
    # with code like below without having to recompute everything
    # (Make sure to change the directory name, as the number will be different)
    # The number represents the time in seconds since 00:00:00 UTC 1 Jan 1970
    # Make sure you use the correct names for the different variables (see results.py for their names)
    KE = Results.read("Results/1734862082/", "KE")
    PE = Results.read("Results/1734862082/", "PE")
    TE = Results.read("Results/1734862082/", "TE")
    t = Results.read("Results/1734862082/", "t")
    x = Results.read("Results/1734862082/", "x")
    n_e = Results.read("Results/1734862082/", "n_e")
    n_i = Results.read("Results/1734862082/", "n_i")
    print(min(TE))
    print(max(TE))

    # Define time steps to plot (start, middle, end)
    time_steps = [0, len(t) // 2, len(t) - 1]

    vis.density_profiles_1D(time_steps, x, n_e, n_i, t)
    vis.energy_evolution(t, KE, PE, TE)


if __name__ == "__main__":
    # read_and_vis()
    main()<|MERGE_RESOLUTION|>--- conflicted
+++ resolved
@@ -25,28 +25,21 @@
     # Shock generation parameters
     bulk_velocity_e = 5e-7  # Bulk velocity for electrons (towards left)
     bulk_velocity_i = 5e-7  # Bulk velocity for ions (towards left)
-<<<<<<< HEAD
+
     """
     el, io = initialize_particles(num_particles, x_max, bulk_velocity_e, bulk_velocity_i, dimx, dimv)
     """
     # Fabio code: instability occurs at w_pe * t = 25
-    V0 = 0.9  # Stream velocity
-    VT = 0.00000001  # Thermal speed
-    el, io = two_stream(num_particles, x_max, VT, V0)
 
     params = Parameters(x_max, dx, t_max, max_iter, BoundaryCondition.Periodic, dimX=dimx, dimV=dimv)
-=======
-
-    # el, io = initialize_particles(num_particles, x_max, bulk_velocity_e, bulk_velocity_i, 3)
 
     # Fabio code: instability occurs at w_pe * t = 25
-    V0 = 0.9  # Stream velocity
-    VT = 0.00000001  # Thermal speed
+    v_bulk = 0.9  # Stream velocity
+    v_th = 0.00000001  # Thermal speed
     pert_amp = 0.0001  # Perturbation amplitude
     mode = 3  # wave mode to activate
-    el, io = two_stream(num_particles, x_max, VT, V0, num_cells, pert_amp, mode)
-    params = Parameters(x_max, dx, t_max, max_iter, BoundaryCondition.Periodic, damping_width)
->>>>>>> f9f1a28b
+    el, io = two_stream(num_particles, x_max, v_th, v_bulk, num_cells, pert_amp, mode)
+
     res = solver_1D3V.simulate(el, io, params)
 
     # Define time steps to plot (start, middle, end)
