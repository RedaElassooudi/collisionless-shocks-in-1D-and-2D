import time
import numpy as np
import datetime

import boundary_conditions
from grids import Grid1D3V
import maxwell
import newton
from parameters import BoundaryCondition, Parameters
from particles import Particles
from physical_constants import *
from results import ResultsND
from time_constraint import calculate_dt_max


def simulate(electrons: Particles, ions: Particles, params: Parameters):
    np.random.seed(params.seed)
    t_start = time.time()
    if electrons.N != ions.N:
        print("Plasma with non-neutral charge")

    if params.bc is BoundaryCondition.Absorbing:
        assert params.damping_width > 0, "If using absorbing boundary condition, the damping width must be set"

    grid = Grid1D3V(params.x_max, params.dx)
    results = ResultsND()

    max_v = max(np.max(np.abs(electrons.v)), np.max(np.abs(ions.v)))
    dt = calculate_dt_max(params.dx, max_v, electrons.qm, electrons.dimX, safety_factor=20)
    # At t = 0 we know x^0, v^0 and take the fields to be zero
    # Calculate densities n_e(x), n_i(x) and rho(x) at t=0
    grid.set_densities(electrons, ions)

    # Initialize v^(n+1/2)
    newton.initialize_velocities_half_step_1D3V(grid, electrons, ions, params, dt)

    # Save data at time = 0
    KE = electrons.kinetic_energy() + ions.kinetic_energy()
    PE = (grid.dx / 2) * (eps_0 * np.sum(grid.E**2) + np.sum(grid.B**2) / mu_0)
    TE = KE + PE
    results.save(0, KE, PE, TE, grid, electrons, ions)

    print(f"Setup phase took {time.time() - t_start:.3f} seconds")
    print("iteration        time          dt  wall-clock time [s]  Total Energy")

    t_start = time.time()
    t_last = t_start

    t = 0  # Time in the simulation
    step = 0  # Number of iterations
    while t < params.t_max and step < params.max_iter:
        step += 1

        max_v = max(np.max(np.abs(electrons.v)), np.max(np.abs(ions.v)))
        dt = calculate_dt_max(params.dx, max_v, electrons.qm, electrons.dimX, safety_factor=20)
        t += dt

        # Calculate J⁻ = q * v^(n+1/2) * n^(n)
        maxwell.calc_curr_dens_1D3V(grid, electrons, ions)

        # Store J⁻
        J_prev = grid.J.copy()

        # Calculate positions x^(n+1)
        # depending on the boundary condition, the positions have to be updated before or after
        # the boundary conditions have been applied
        if params.bc is BoundaryCondition.Open:
            newton.advance_positions(electrons, dt)
            newton.advance_positions(ions, dt)
            boundary_conditions.open_bc(electrons, ions, params.x_max, params.dx)

        elif params.bc is BoundaryCondition.Periodic:
            newton.advance_positions(electrons, dt)
            newton.advance_positions(ions, dt)
            boundary_conditions.periodic_bc(electrons, ions, params.x_max)

        elif params.bc is BoundaryCondition.Absorbing:
            # Absorbing bc's affect the *velocities* of the particles, so advance positions only
            # after damping of velocities has been calculated
            # TODO: 1D -> 1D3V @Simon should already be fine as the only velocity that matters is the velocity in the x direction as the others don't affect the position of the particle in the system
            # some velocity only needs to be absorbed artificially if the particle gets to close to the edges which can only occur in the x direction
            boundary_conditions.absorbing_bc_1D(electrons, ions, params.x_max, params.damping_width)
            newton.advance_positions(electrons, dt)
            newton.advance_positions(ions, dt)

        # Calculate densities n_e^(n+1), n_i^(n+1) and rho^(n+1)
        grid.set_densities(electrons, ions)
        
        # Calculate J⁺ = q * v^(n+1/2) * n^(n+1)
        maxwell.calc_curr_dens_1D3V(grid, electrons, ions)

        # Calculate J^(n+1/2) = (J⁺ + J⁻) / 2 = q * v^(n+1/2) * (n^(n+1) + n^(n)) / 2 + O(dt^2)
        grid.J = (grid.J + J_prev) / 2

        # Calculate the fields E^(n+1), B^(n+1)
        maxwell.calc_fields_1D3V(grid, dt, params.bc)

        # Calculate velocities v^(n+3/2) using the boris pusher
        newton.boris_pusher_1D3V(grid, electrons, dt)
        newton.boris_pusher_1D3V(grid, ions, dt)

<<<<<<< HEAD
        # Calculate the kinetic energy at the staggered timestep before the data is lost
        # To avoid making the calculation every timestep check if it is the step before the save step
        if (step+1) % 50 == 0:
            KE_prev = electrons.kinetic_energy() + ions.kinetic_energy()
=======
        # Calculate densities n_e(x), n_i(x) and rho(x) at full timestep t = n+1
        grid.set_densities(electrons, ions)
        # Calculate E^(n+1)
        maxwell.calc_E_1D3V(grid, dt, params.bc)

        # Calculate current density J^(n+3/2)
        maxwell.calc_curr_dens(grid, electrons, ions)
        # Calculate B^(n+3/2)
        maxwell.calc_B_1D3V(grid, dt, params.bc)
>>>>>>> f9f1a28b

        # Save results every 50 iterations
        if step % 50 == 0:
            KE = (electrons.kinetic_energy() + ions.kinetic_energy() + KE_prev) / 2
            PE = (grid.dx / 2) * (eps_0 * np.sum(grid.E**2) + np.sum(grid.B**2) / mu_0)
            TE = KE + PE
            results.save(t, KE, PE, TE, grid, electrons, ions)

        # Log progress every 5 seconds
        if time.time() - t_last > 5:
            t_last = time.time()
            print(f"{step:9}{t:12.4e}{dt:12.4e}{t_last - t_start:21.3e}{TE:14.4e}")

    print(f"{step:9}{t:12.4e}{dt:12.4e}{time.time() - t_start:21.3e}{TE:14.4e}")
    print("DONE!")
    string_time = datetime.datetime.fromtimestamp(t_start).strftime("%Y-%m-%dT%Hh%Mm%Ss")
    results.write(f"Results/{string_time}")
    print(f"Results saved in Results/{string_time}/")
    return results<|MERGE_RESOLUTION|>--- conflicted
+++ resolved
@@ -85,7 +85,7 @@
 
         # Calculate densities n_e^(n+1), n_i^(n+1) and rho^(n+1)
         grid.set_densities(electrons, ions)
-        
+
         # Calculate J⁺ = q * v^(n+1/2) * n^(n+1)
         maxwell.calc_curr_dens_1D3V(grid, electrons, ions)
 
@@ -99,22 +99,10 @@
         newton.boris_pusher_1D3V(grid, electrons, dt)
         newton.boris_pusher_1D3V(grid, ions, dt)
 
-<<<<<<< HEAD
         # Calculate the kinetic energy at the staggered timestep before the data is lost
         # To avoid making the calculation every timestep check if it is the step before the save step
-        if (step+1) % 50 == 0:
+        if (step + 1) % 50 == 0:
             KE_prev = electrons.kinetic_energy() + ions.kinetic_energy()
-=======
-        # Calculate densities n_e(x), n_i(x) and rho(x) at full timestep t = n+1
-        grid.set_densities(electrons, ions)
-        # Calculate E^(n+1)
-        maxwell.calc_E_1D3V(grid, dt, params.bc)
-
-        # Calculate current density J^(n+3/2)
-        maxwell.calc_curr_dens(grid, electrons, ions)
-        # Calculate B^(n+3/2)
-        maxwell.calc_B_1D3V(grid, dt, params.bc)
->>>>>>> f9f1a28b
 
         # Save results every 50 iterations
         if step % 50 == 0:
